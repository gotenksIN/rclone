--- conflicted
+++ resolved
@@ -344,17 +344,14 @@
      - TestSyncWithTrackRenames
     # integration
      - TestIntegration/FsMkdir/FsPutFiles/ObjectMimeType
-<<<<<<< HEAD
- - backend:  "pixeldrain"
-   remote: "TestPixeldrain:"
-   ignore:
-     - TestIntegration/FsMkdir/FsEncoding/invalid_UTF-8
-   fastlist: false
-=======
     # This test fails with message
     # "share_status_prohibited" (9): Sorry, the sharing service is under maintenance in the current region.
      - TestIntegration/FsMkdir/FsPutFiles/PublicLink
->>>>>>> dcecb0ed
+ - backend:  "pixeldrain"
+   remote: "TestPixeldrain:"
+   ignore:
+     - TestIntegration/FsMkdir/FsEncoding/invalid_UTF-8
+   fastlist: false
  - backend:  "webdav"
    remote:   "TestWebdavNextcloud:"
    ignore:
